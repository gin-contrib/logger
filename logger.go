--- conflicted
+++ resolved
@@ -117,25 +117,6 @@
 			}
 			latency := end.Sub(start)
 
-<<<<<<< HEAD
-			if !cfg.disableDefaultFields {
-				l = l.With().
-					Int("status", c.Writer.Status()).
-					Str("method", c.Request.Method).
-					Str("path", path).
-					Str("ip", c.ClientIP()).
-					Dur("latency", latency).
-					Str("user_agent", c.Request.UserAgent()).
-					Int("body_size", c.Writer.Size()).
-					Logger()
-			} else if cfg.latency {
-				l = l.With().
-					Dur("latency", latency).
-					Logger()
-			}
-
-=======
->>>>>>> 8051f722
 			msg := "Request"
 			if len(c.Errors) > 0 {
 				msg = c.Errors.String()
@@ -154,15 +135,25 @@
 			default:
 				evt = rl.WithLevel(cfg.defaultLevel)
 			}
-			evt.
-				Int("status", c.Writer.Status()).
-				Str("method", c.Request.Method).
-				Str("path", path).
-				Str("ip", c.ClientIP()).
-				Dur("latency", latency).
-				Str("user_agent", c.Request.UserAgent()).
-				Int("body_size", c.Writer.Size()).
-				Msg(msg)
+      
+      if !cfg.disableDefaultFields {
+				evt.
+					Int("status", c.Writer.Status()).
+					Str("method", c.Request.Method).
+					Str("path", path).
+					Str("ip", c.ClientIP()).
+					Dur("latency", latency).
+					Str("user_agent", c.Request.UserAgent()).
+					Int("body_size", c.Writer.Size()).
+					Msg(msg)
+			} else if cfg.latency {
+				evt.
+					Dur("latency", latency).
+					Msg(msg)
+      } else {
+        evt.
+          Msg(msg)
+      }
 		}
 	}
 }
