package logger

import (
	"io"
	"net/http"
	"os"
	"regexp"
	"time"

	"github.com/gin-gonic/gin"
	"github.com/mattn/go-isatty"
	"github.com/rs/zerolog"
)

/*
Fn is a function type that takes a gin.Context and a zerolog.Logger as parameters,
and returns a zerolog.Logger. It is typically used to modify or enhance the logger
within the context of a Gin HTTP request.
*/
type Fn func(*gin.Context, zerolog.Logger) zerolog.Logger

/*
EventFn is a function type that takes a gin.Context and a zerolog.Event as parameters,
and returns a zerolog.Event. It is typically used to modify or enhance the event
within the context of a Gin HTTP request.
*/
type EventFn func(*gin.Context, *zerolog.Event) *zerolog.Event

/*
Skipper defines a function to skip middleware. It takes a gin.Context as input
and returns a boolean indicating whether to skip the middleware for the given context.
*/
type Skipper func(c *gin.Context) bool

/*
config holds the configuration for the logger middleware.
*/
type config struct {
	/*
		logger is a function that defines the logging behavior.
	*/
	logger Fn
	/*
		context is a function that defines the logging behavior of gin.Context data
	*/
	context EventFn
	/*
		utc is a boolean stating whether to use UTC time zone or local.
	*/
	utc bool
	/*
		skipPath is a list of paths to be skipped from logging.
	*/
	skipPath []string
	/*
		skipPathRegexps is a list of regular expressions to match paths to be skipped from logging.
	*/
	skipPathRegexps []*regexp.Regexp
	/*
		skip is a Skipper that indicates which logs should not be written. Optional.
	*/
	skip Skipper
	/*
		output is a writer where logs are written. Optional. Default value is gin.DefaultWriter.
	*/
	output io.Writer
	/*
		defaultLevel is the log level used for requests with status code < 400.
	*/
	defaultLevel zerolog.Level
	/*
		clientErrorLevel is the log level used for requests with status code between 400 and 499.
	*/
	clientErrorLevel zerolog.Level
	/*
		serverErrorLevel is the log level used for requests with status code >= 500.
	*/
	serverErrorLevel zerolog.Level
	/*
		pathLevels is a map of specific paths to log levels for requests with status code < 400.
	*/
	pathLevels map[string]zerolog.Level
<<<<<<< HEAD
	// pathNoQuery specifies if the path should be handled without the query
	// string for both logging and matching against pathLevels. If enabled, the
	// query string will be logged in its own field.
	pathNoQuery bool
=======
	/*
		message is a custom string that sets a log-message when http-request has finished
	*/
	message string
	/*
		specificLevelByStatusCode is a map of specific status codes to log levels every request
	*/
	specificLevelByStatusCode map[int]zerolog.Level
>>>>>>> 5ff2337b
}

const loggerKey = "_gin-contrib/logger_"

var isTerm = isatty.IsTerminal(os.Stdout.Fd())

/*
SetLogger returns a gin.HandlerFunc (middleware) that logs requests using zerolog.
It accepts a variadic number of Option functions to customize the logger's behavior.

The logger configuration includes:
  - defaultLevel: the default logging level (default: zerolog.InfoLevel).
  - clientErrorLevel: the logging level for client errors (default: zerolog.WarnLevel).
  - serverErrorLevel: the logging level for server errors (default: zerolog.ErrorLevel).
  - output: the output writer for the logger (default: gin.DefaultWriter).
  - skipPath: a list of paths to skip logging.
  - skipPathRegexps: a list of regular expressions to skip logging for matching paths.
  - logger: a custom logger function to use instead of the default logger.

The middleware logs the following request details:
  - method: the HTTP method of the request.
  - path: the URL path of the request.
  - ip: the client's IP address.
  - user_agent: the User-Agent header of the request.
  - status: the HTTP status code of the response.
  - latency: the time taken to process the request.
  - body_size: the size of the response body.

The logging level for each request is determined based on the response status code:
  - clientErrorLevel for 4xx status codes.
  - serverErrorLevel for 5xx status codes.
  - defaultLevel for other status codes.
  - Custom levels can be set for specific paths using the pathLevels configuration.
*/
func SetLogger(opts ...Option) gin.HandlerFunc {
	cfg := &config{
		defaultLevel:     zerolog.InfoLevel,
		clientErrorLevel: zerolog.WarnLevel,
		serverErrorLevel: zerolog.ErrorLevel,
		output:           os.Stderr,
		message:          "Request",
	}

	// Apply each option to the config
	for _, o := range opts {
		o.apply(cfg)
	}

	// Create a set of paths to skip logging
	skip := make(map[string]struct{}, len(cfg.skipPath))
	for _, path := range cfg.skipPath {
		skip[path] = struct{}{}
	}

	// Initialize the base logger
	l := zerolog.New(cfg.output).
		Output(zerolog.ConsoleWriter{Out: cfg.output, NoColor: !isTerm}).
		With().
		Timestamp().
		Logger()

	return func(c *gin.Context) {
		rl := l
		if cfg.logger != nil {
			rl = cfg.logger(c, l)
		}

		start := time.Now()
		path := c.Request.URL.Path
		rawQuery := c.Request.URL.RawQuery
		if rawQuery != "" && !cfg.pathNoQuery {
			path += "?" + rawQuery
		}

		track := !shouldSkipLogging(path, skip, cfg, c)

		contextLogger := rl
		if track {
			rlc := rl.With().
				Str("method", c.Request.Method).
				Str("path", path)
			if cfg.pathNoQuery && rawQuery != "" {
				rlc = rlc.Str("query", rawQuery)
			}
			contextLogger = rlc.
				Str("ip", c.ClientIP()).
				Str("user_agent", c.Request.UserAgent()).
				Logger()
		}
		c.Set(loggerKey, contextLogger)

		c.Next()

		if track {
			end := time.Now()
			if cfg.utc {
				end = end.UTC()
			}
			latency := end.Sub(start)

			if len(c.Errors) > 0 {
				cfg.message += " with errors: " + c.Errors.String()
			}

			evt := getLogEvent(rl, cfg, c, path)

			if cfg.context != nil {
				evt = cfg.context(c, evt)
			}

			evt = evt.
				Int("status", c.Writer.Status()).
				Str("method", c.Request.Method).
				Str("path", path)
			if cfg.pathNoQuery && rawQuery != "" {
				evt = evt.Str("query", rawQuery)
			}
			evt.
				Str("ip", c.ClientIP()).
				Dur("latency", latency).
				Str("user_agent", c.Request.UserAgent()).
				Int("body_size", c.Writer.Size()).
				Msg(cfg.message)
		}
	}
}

/*
ParseLevel parses a string representation of a log level and returns the corresponding zerolog.Level.
It takes a single argument:
  - levelStr: a string representing the log level (e.g., "debug", "info", "warn", "error").

It returns:
  - zerolog.Level: the parsed log level.
  - error: an error if the log level string is invalid.
*/
func ParseLevel(levelStr string) (zerolog.Level, error) {
	return zerolog.ParseLevel(levelStr)
}

func shouldSkipLogging(path string, skip map[string]struct{}, cfg *config, c *gin.Context) bool {
	if _, ok := skip[path]; ok || (cfg.skip != nil && cfg.skip(c)) {
		return true
	}
	for _, reg := range cfg.skipPathRegexps {
		if reg.MatchString(path) {
			return true
		}
	}
	return false
}

func getLogEvent(rl zerolog.Logger, cfg *config, c *gin.Context, path string) *zerolog.Event {
	level, hasLevel := cfg.pathLevels[path]
	specificLogLevel, hasSpecificLogLevel := cfg.specificLevelByStatusCode[c.Writer.Status()]

	switch {
	case hasSpecificLogLevel:
		return rl.WithLevel(specificLogLevel).Ctx(c)
	case c.Writer.Status() >= http.StatusBadRequest && c.Writer.Status() < http.StatusInternalServerError:
		return rl.WithLevel(cfg.clientErrorLevel).Ctx(c)
	case c.Writer.Status() >= http.StatusInternalServerError:
		return rl.WithLevel(cfg.serverErrorLevel).Ctx(c)
	case hasLevel:
		return rl.WithLevel(level).Ctx(c)
	default:
		return rl.WithLevel(cfg.defaultLevel).Ctx(c)
	}
}

/*
GetLogger retrieves the zerolog.Logger instance from the given gin.Context.
It assumes that the logger has been previously set in the context with the key loggerKey.
If the logger is not found, it will panic.

Parameters:

	c - the gin.Context from which to retrieve the logger.

Returns:

	zerolog.Logger - the logger instance stored in the context.
*/
func Get(c *gin.Context) zerolog.Logger {
	return c.MustGet(loggerKey).(zerolog.Logger)
}<|MERGE_RESOLUTION|>--- conflicted
+++ resolved
@@ -80,12 +80,12 @@
 		pathLevels is a map of specific paths to log levels for requests with status code < 400.
 	*/
 	pathLevels map[string]zerolog.Level
-<<<<<<< HEAD
-	// pathNoQuery specifies if the path should be handled without the query
-	// string for both logging and matching against pathLevels. If enabled, the
-	// query string will be logged in its own field.
+	/*
+		pathNoQuery specifies if the path should be handled without the query
+		string for both logging and matching against pathLevels. If enabled, the
+		query string will be logged in its own field.
+	*/
 	pathNoQuery bool
-=======
 	/*
 		message is a custom string that sets a log-message when http-request has finished
 	*/
@@ -94,7 +94,6 @@
 		specificLevelByStatusCode is a map of specific status codes to log levels every request
 	*/
 	specificLevelByStatusCode map[int]zerolog.Level
->>>>>>> 5ff2337b
 }
 
 const loggerKey = "_gin-contrib/logger_"
