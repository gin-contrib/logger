--- conflicted
+++ resolved
@@ -311,17 +311,49 @@
 	assert.NotContains(t, buffer.String(), "/example2")
 }
 
-<<<<<<< HEAD
+func TestLoggerCustomMessage(t *testing.T) {
+	buffer := new(bytes.Buffer)
+	gin.SetMode(gin.ReleaseMode)
+	r := gin.New()
+	r.Use(SetLogger(
+		WithWriter(buffer),
+		WithMessage("Custom message"),
+	))
+	r.GET("/example", func(c *gin.Context) {})
+
+	performRequest(r, "GET", "/example")
+	assert.Contains(t, buffer.String(), "Custom message")
+}
+
+func TestLoggerCustomMessageWithErrors(t *testing.T) {
+	buffer := new(bytes.Buffer)
+	gin.SetMode(gin.ReleaseMode)
+	r := gin.New()
+	r.Use(SetLogger(
+		WithWriter(buffer),
+		WithMessage("Custom message"),
+	))
+	r.GET("/example", func(c *gin.Context) {
+		_ = c.Error(errors.New("custom error"))
+	})
+
+	performRequest(r, "GET", "/example")
+	assert.Contains(t, buffer.String(), "Custom message with errors: ")
+	assert.Equal(t, strings.Count(buffer.String(), " with errors: "), 1)
+
+	// Reset and test again to make sure we're not appending to the existing error message
+	buffer.Reset()
+	performRequest(r, "GET", "/example")
+	assert.Contains(t, buffer.String(), "Custom message with errors: ")
+	assert.Equal(t, strings.Count(buffer.String(), " with errors: "), 1)
+}
+
 func TestLoggerPathNoQuery(t *testing.T) {
-=======
-func TestLoggerCustomMessage(t *testing.T) {
->>>>>>> c19022ff
-	buffer := new(bytes.Buffer)
-	gin.SetMode(gin.ReleaseMode)
-	r := gin.New()
-	r.Use(SetLogger(
-		WithWriter(buffer),
-<<<<<<< HEAD
+	buffer := new(bytes.Buffer)
+	gin.SetMode(gin.ReleaseMode)
+	r := gin.New()
+	r.Use(SetLogger(
+		WithWriter(buffer),
 		WithPathNoQuery(true),
 		WithPathLevel(map[string]zerolog.Level{
 			"/example2": zerolog.WarnLevel,
@@ -351,37 +383,6 @@
 	// the level map entry
 	assert.Contains(t, buffer.String(), "WRN")
 	assert.Contains(t, buffer.String(), " query=foo=bar ")
-=======
-		WithMessage("Custom message"),
-	))
-	r.GET("/example", func(c *gin.Context) {})
-
-	performRequest(r, "GET", "/example")
-	assert.Contains(t, buffer.String(), "Custom message")
-}
-
-func TestLoggerCustomMessageWithErrors(t *testing.T) {
-	buffer := new(bytes.Buffer)
-	gin.SetMode(gin.ReleaseMode)
-	r := gin.New()
-	r.Use(SetLogger(
-		WithWriter(buffer),
-		WithMessage("Custom message"),
-	))
-	r.GET("/example", func(c *gin.Context) {
-		_ = c.Error(errors.New("custom error"))
-	})
-
-	performRequest(r, "GET", "/example")
-	assert.Contains(t, buffer.String(), "Custom message with errors: ")
-	assert.Equal(t, strings.Count(buffer.String(), " with errors: "), 1)
-
-	// Reset and test again to make sure we're not appending to the existing error message
-	buffer.Reset()
-	performRequest(r, "GET", "/example")
-	assert.Contains(t, buffer.String(), "Custom message with errors: ")
-	assert.Equal(t, strings.Count(buffer.String(), " with errors: "), 1)
->>>>>>> c19022ff
 }
 
 func BenchmarkLogger(b *testing.B) {
