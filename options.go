package logger

import (
	"io"
	"regexp"

	"github.com/gin-gonic/gin"
	"github.com/rs/zerolog"
)

/*
Option is an interface that defines a method to apply a configuration
to a given config instance. Implementations of this interface can be
used to modify the configuration settings of the logger.
*/
type Option interface {
	apply(*config)
}

/*
Ensures that optionFunc implements the Option interface at compile time.
If optionFunc does not implement Option, a compile-time error will occur.
*/
var _ Option = (*optionFunc)(nil)

type optionFunc func(*config)

func (o optionFunc) apply(c *config) {
	o(c)
}

/*
WithLogger returns an Option that sets the logger function in the config.
The logger function is a function that takes a *gin.Context and a zerolog.Logger,
and returns a zerolog.Logger. This function is typically used to modify or enhance
the logger within the context of a Gin HTTP request.

Parameters:

	fn - A function that takes a *gin.Context and a zerolog.Logger, and returns a zerolog.Logger.

Returns:

	Option - An option that sets the logger function in the config.
*/
func WithLogger(fn func(*gin.Context, zerolog.Logger) zerolog.Logger) Option {
	return optionFunc(func(c *config) {
		c.logger = fn
	})
}

/*
WithSkipPathRegexps returns an Option that sets the skipPathRegexps field in the config.
The skipPathRegexps field is a list of regular expressions that match paths to be skipped from logging.

Parameters:

	regs - A list of regular expressions to match paths to be skipped from logging.

Returns:

	Option - An option that sets the skipPathRegexps field in the config.
*/
func WithSkipPathRegexps(regs ...*regexp.Regexp) Option {
	return optionFunc(func(c *config) {
		if len(regs) == 0 {
			return
		}

		c.skipPathRegexps = append(c.skipPathRegexps, regs...)
	})
}

/*
WithUTC returns an Option that sets the utc field in the config.
The utc field is a boolean that indicates whether to use UTC time zone or local time zone.

Parameters:

	s - A boolean indicating whether to use UTC time zone.

Returns:

	Option - An option that sets the utc field in the config.
*/
func WithUTC(s bool) Option {
	return optionFunc(func(c *config) {
		c.utc = s
	})
}

/*
WithSkipPath returns an Option that sets the skipPath field in the config.
The skipPath field is a list of URL paths to be skipped from logging.

Parameters:

	s - A list of URL paths to be skipped from logging.

Returns:

	Option - An option that sets the skipPath field in the config.
*/
func WithSkipPath(s []string) Option {
	return optionFunc(func(c *config) {
		c.skipPath = s
	})
}

/*
WithPathLevel returns an Option that sets the pathLevels field in the config.
The pathLevels field is a map that associates specific URL paths with logging levels.

Parameters:

	m - A map where the keys are URL paths and the values are zerolog.Level.

Returns:

	Option - An option that sets the pathLevels field in the config.
*/
func WithPathLevel(m map[string]zerolog.Level) Option {
	return optionFunc(func(c *config) {
		c.pathLevels = m
	})
}

/*
WithWriter returns an Option that sets the output field in the config.
The output field is an io.Writer that specifies the destination for log output.

Parameters:

	s - The writer to be used for log output.

Returns:

	Option - An option that sets the output field in the config.
*/
func WithWriter(s io.Writer) Option {
	return optionFunc(func(c *config) {
		c.output = s
	})
}

/*
WithDefaultLevel returns an Option that sets the defaultLevel field in the config.
The defaultLevel field specifies the logging level for requests with status codes less than 400.

Parameters:

	lvl - The logging level to be used for requests with status codes less than 400.

Returns:

	Option - An option that sets the defaultLevel field in the config.
*/
func WithDefaultLevel(lvl zerolog.Level) Option {
	return optionFunc(func(c *config) {
		c.defaultLevel = lvl
	})
}

/*
WithClientErrorLevel returns an Option that sets the clientErrorLevel field in the config.
The clientErrorLevel field specifies the logging level for requests with status codes between 400 and 499.

Parameters:

	lvl - The logging level to be used for requests with status codes between 400 and 499.

Returns:

	Option - An option that sets the clientErrorLevel field in the config.
*/
func WithClientErrorLevel(lvl zerolog.Level) Option {
	return optionFunc(func(c *config) {
		c.clientErrorLevel = lvl
	})
}

/*
WithServerErrorLevel returns an Option that sets the serverErrorLevel field in the config.
The serverErrorLevel field specifies the logging level for server errors.

Parameters:

	lvl - The logging level to be used for server errors.

Returns:

	Option - An option that sets the serverErrorLevel field in the config.
*/
func WithServerErrorLevel(lvl zerolog.Level) Option {
	return optionFunc(func(c *config) {
		c.serverErrorLevel = lvl
	})
}

/*
WithSkipper returns an Option that sets the Skipper function in the config.
The Skipper function determines whether a request should be skipped for logging.

Parameters:

	s - A function that takes a gin.Context and returns a boolean indicating whether the request should be skipped.

Returns:

	Option - An option that sets the Skipper function in the config.
*/
func WithSkipper(s Skipper) Option {
	return optionFunc(func(c *config) {
		c.skip = s
	})
}

/*
WithContext returns an Option that sets the context field in the config.
The context field is a function that takes a *gin.Context and a *zerolog.Event, and returns a modified *zerolog.Event.
This allows for custom logging behavior based on the request context.

Parameters:

	fn - A function that takes a *gin.Context and a *zerolog.Event, and returns a modified *zerolog.Event.

Returns:

	Option - An option that sets the context field in the config.
*/
func WithContext(fn func(*gin.Context, *zerolog.Event) *zerolog.Event) Option {
	return optionFunc(func(c *config) {
		c.context = fn
	})
}

<<<<<<< HEAD
func WithPathNoQuery(b bool) Option {
	return optionFunc(func(c *config) {
		c.pathNoQuery = b
=======
/*
WithMessage returns an Option that sets the message field in the config.
The message field specifies a custom log message to be used when an HTTP request has finished and is logged.

Parameters:

	message - The custom log message.

Returns:

	Option - An option that sets the message field in the config.
*/
func WithMessage(message string) Option {
	return optionFunc(func(c *config) {
		c.message = message
	})
}

/*
WithSpecificLogLevelByStatusCode returns an Option that sets the specificLevelByStatusCode field in the config.
The specificLevelByStatusCode field is a map that associates specific HTTP status codes with logging levels.

Parameters:

	statusCodes - A map where the keys are HTTP status codes and the values are zerolog.Level.

Returns:

	Option - An option that sets the specificLevelByStatusCode field in the config.
*/
func WithSpecificLogLevelByStatusCode(statusCodes map[int]zerolog.Level) Option {
	return optionFunc(func(c *config) {
		c.specificLevelByStatusCode = statusCodes
>>>>>>> 5ff2337b
	})
}<|MERGE_RESOLUTION|>--- conflicted
+++ resolved
@@ -234,11 +234,6 @@
 	})
 }
 
-<<<<<<< HEAD
-func WithPathNoQuery(b bool) Option {
-	return optionFunc(func(c *config) {
-		c.pathNoQuery = b
-=======
 /*
 WithMessage returns an Option that sets the message field in the config.
 The message field specifies a custom log message to be used when an HTTP request has finished and is logged.
@@ -272,6 +267,11 @@
 func WithSpecificLogLevelByStatusCode(statusCodes map[int]zerolog.Level) Option {
 	return optionFunc(func(c *config) {
 		c.specificLevelByStatusCode = statusCodes
->>>>>>> 5ff2337b
+	})
+}
+
+func WithPathNoQuery(b bool) Option {
+	return optionFunc(func(c *config) {
+		c.pathNoQuery = b
 	})
 }